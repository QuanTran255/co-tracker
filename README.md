--- conflicted
+++ resolved
@@ -27,19 +27,12 @@
 
 **Updates:**
 
-<<<<<<< HEAD
-- [October 15, 2024] 📣 We're releasing CoTracker3! State-of-the-art point tracking with a lightweight architecture trained with 1000x less data than previous top-performing models. Code for baseline models and the pseudo-labeling pipeline are available in the repo, as well as model checkpoints. Check out our [paper]() for more details.
+- [January 21, 2025] 📦 Kubric Dataset used for CoTracker3 now available! This dataset contains **6,000 high-resolution sequences** (512×512px, 120 frames) with slight camera motion, rendered using the Kubric engine. Check it out on [Hugging Face Dataset](https://huggingface.co/datasets/facebook/CoTracker3_Kubric).
+
+- [October 15, 2024] 📣 We're releasing CoTracker3! State-of-the-art point tracking with a lightweight architecture trained with 1000x less data than previous top-performing models. Code for baseline models and the pseudo-labeling pipeline are available in the repo, as well as model checkpoints. Check out our [paper](https://arxiv.org/abs/2410.11831) for more details.
 
 - [September 25, 2024]  CoTracker2.1 is now available! This model has better performance on TAP-Vid benchmarks and follows the architecture of the original CoTracker. Try it out!
 
-=======
-- [January 21, 2025] 📦 Kubric Dataset used for CoTracker3 now available! This dataset contains **6,000 high-resolution sequences** (512×512px, 120 frames) with slight camera motion, rendered using the Kubric engine. Check it out on [Hugging Face Dataset](https://huggingface.co/datasets/facebook/CoTracker3_Kubric).
-
-- [October 15, 2024] 📣 We're releasing CoTracker3! State-of-the-art point tracking with a lightweight architecture trained with 1000x less data than previous top-performing models. Code for baseline models and the pseudo-labeling pipeline are available in the repo, as well as model checkpoints. Check out our [paper](https://arxiv.org/abs/2410.11831) for more details.
-
-- [September 25, 2024]  CoTracker2.1 is now available! This model has better performance on TAP-Vid benchmarks and follows the architecture of the original CoTracker. Try it out!
-
->>>>>>> 82e02e80
 - [June 14, 2024]  We have released the code for [VGGSfM](https://github.com/facebookresearch/vggsfm), a model for recovering camera poses and 3D structure from any image sequences based on point tracking! VGGSfM is the first fully differentiable SfM framework that unlocks scalability and outperforms conventional SfM methods on standard benchmarks. 
 
 - [December 27, 2023]  CoTracker2 is now available! It can now track many more (up to **265*265**!) points jointly and it has a cleaner and more memory-efficient implementation. It also supports online processing. See the [updated paper](https://arxiv.org/abs/2307.07635) for more details. The old version remains available [here](https://github.com/facebookresearch/co-tracker/tree/8d364031971f6b3efec945dd15c468a183e58212).
@@ -207,7 +200,6 @@
 Now you can launch training on Kubric.
 Our model was trained for 50000 iterations on 32 GPUs (4 nodes with 8 GPUs). 
 Modify _dataset_root_ and _ckpt_path_ accordingly before running this command. For training on 4 nodes, add `--num_nodes 4`. 
-<<<<<<< HEAD
 
 Here is an example of how to launch training of the online model on Kubric:
 ```bash
@@ -251,51 +243,6 @@
 ```
 And the offline model:
 ```bash
-=======
-
-Here is an example of how to launch training of the online model on Kubric:
-```bash
- python train_on_kubric.py --batch_size 1 --num_steps 50000 \
- --ckpt_path ./ --model_name cotracker_three --save_freq 200 --sequence_len 64 \
-  --eval_datasets tapvid_davis_first tapvid_stacking --traj_per_sample 384 \
-  --sliding_window_len 16 --train_datasets kubric --save_every_n_epoch 5 \
-  --evaluate_every_n_epoch 5 --model_stride 4 --dataset_root ${path_to_your_dataset} \
-   --num_nodes 4 --num_virtual_tracks 64 --mixed_precision --corr_radius 3 \ 
-   --wdecay 0.0005 --linear_layer_for_vis_conf --validate_at_start --add_huber_loss
-```
-
-Training the offline model on Kubric:
-```bash
-python train_on_kubric.py --batch_size 1 --num_steps 50000 \
- --ckpt_path ./ --model_name cotracker_three --save_freq 200 --sequence_len 60 \
- --eval_datasets tapvid_davis_first tapvid_stacking --traj_per_sample 512 \
- --sliding_window_len 60 --train_datasets kubric --save_every_n_epoch 5 \
- --evaluate_every_n_epoch 5 --model_stride 4 --dataset_root ${path_to_your_dataset} \
- --num_nodes 4 --num_virtual_tracks 64 --mixed_precision --offline_model \
- --random_frame_rate --query_sampling_method random --corr_radius 3 \
- --wdecay 0.0005 --random_seq_len --linear_layer_for_vis_conf \
- --validate_at_start --add_huber_loss
-```
-
-### Fine-tuning with pseudo labels
-In order to launch training with pseudo-labelling, you need to collect your own dataset of real videos. There is a sample class available in [`cotracker/datasets/real_dataset.py`](./cotracker/datasets/real_dataset.py) with keyword-based filtering that we used for training. Your class should implement loading a video and storing it in the `CoTrackerData` class as a field, while pseudo labels will be generated in `train_on_real_data.py`.
-
-You should have an existing Kubric-trained model for fine-tuning with pseudo labels. Here is an example of how you can launch fine-tuning of the online model:
-```bash
-python ./train_on_real_data.py --batch_size 1 --num_steps 15000 \
- --ckpt_path ./ --model_name cotracker_three --save_freq 200 --sequence_len 64 \
- --eval_datasets tapvid_stacking tapvid_davis_first --traj_per_sample 384 \
- --save_every_n_epoch 15 --evaluate_every_n_epoch 15 --model_stride 4 \
- --dataset_root ${path_to_your_dataset} --num_nodes 4 --real_data_splits 0 \
- --num_virtual_tracks 64 --mixed_precision --random_frame_rate \
- --restore_ckpt ./checkpoints/baseline_online.pth \
- --lr 0.00005 --real_data_filter_sift --validate_at_start \
- --sliding_window_len 16 --limit_samples 15000
-
-```
-And the offline model:
-```bash
->>>>>>> 82e02e80
 python train_on_real_data.py --batch_size 1 --num_steps 15000 \
  --ckpt_path ./ --model_name cotracker_three --save_freq 200 --sequence_len 80 \
  --eval_datasets tapvid_stacking tapvid_davis_first --traj_per_sample 384 --save_every_n_epoch 15 \
