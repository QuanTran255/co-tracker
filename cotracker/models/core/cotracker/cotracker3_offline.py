# Copyright (c) Meta Platforms, Inc. and affiliates.
# All rights reserved.

# This source code is licensed under the license found in the
# LICENSE file in the root directory of this source tree.

import torch
import torch.nn as nn
import torch.nn.functional as F
from cotracker.models.core.cotracker.cotracker3_online import CoTrackerThreeBase, posenc

torch.manual_seed(0)

def project_points_monotonic(coords, confidence):
    B, T, N, D = coords.shape
    # Reshape to combine batch and time: [B*T, N, D]
    coords_flat = coords.reshape(B * T, N, D)
    confidence_flat = confidence.reshape(B * T, N).unsqueeze(-1)  # Shape: [B*T, N, 1]

    # Compute the mean and center the data
    weighted_mean = (coords_flat * confidence_flat).sum(dim=1, keepdim=True) / (confidence_flat.sum(dim=1, keepdim=True) + 1e-8)  # shape: [B*T, 1, D]
    centered = coords_flat - weighted_mean                 # shape: [B*T, N, D]
    
    # Reshape confidence to match the centered data shape
    # Perform SVD on the centered data (differentiable) -> U: [B*T, N, D], S: [B*T, D], V: [B*T, D, D]
    U, S, Vh = torch.svd(centered, full_matrices=False)
    v = Vh[:,0,:] # v has shape (B*T, 2) and is a unit vector representing the best-fit line direction.
    
    v_dir = v/torch.norm(v)
    proj_scalar = (centered * v.unsqueeze(1)).sum(dim=-1)  # Shape: (B*T, N)


def project_points(coords, confidence, projection):
    """
    Projects each 2D point onto the best-fit line for that frame.
    Parameters:
    -----------
    data : torch.Tensor
        A tensor of shape (B, T, N, 2) where:
          - B is the batch size,
          - T is the number of time samples,
          - N is the number of points per sample,
          - 2 corresponds to the (x, y) coordinates of each point.
    confidence : torch.Tensor
        A tensor of shape (B, T, N) containing confidence scores for each point.
    Returns:
    --------
    torch.Tensor
        A tensor of shape (B, T, N, 2) containing the projected points.
    """
    assert projection in set(['unweighted-svd', 'weighted-svd'])
    B, T, N, D = coords.shape
    # Reshape to combine batch and time: [B*T, N, D]
    coords_flat = coords.reshape(B * T, N, D)
    confidence_flat = confidence.reshape(B * T, N).unsqueeze(-1)  # Shape: [B*T, N, 1]
    
    mean = None
    # Compute the mean and center the data
    if projection=='weighted-svd':
        mean = (coords_flat * confidence_flat).sum(dim=1, keepdim=True) / (confidence_flat.sum(dim=1, keepdim=True) + 1e-8)  # shape: [B*T, 1, D]
    elif projection=='unweighted-svd':
        mean = coords_flat.mean(dim=1,keepdim=True)
    assert mean is not None
    centered = coords_flat - mean                 # shape: [B*T, N, D]
    
    # Reshape confidence to match the centered data shape
    # Perform SVD on the centered data (differentiable) -> U: [B*T, N, D], S: [B*T, D], V: [B*T, D, D]
    U, S, Vh = torch.linalg.svd(centered, full_matrices=False)
    v = Vh[:,0,:] # v has shape (B*T, 2) and is a unit vector representing the best-fit line direction.
    
    # Compute the scalar projection of each point onto v.
    proj_scalar = (centered * v.unsqueeze(1)).sum(dim=-1)  # Shape: (B*T, N)

    # Multiply the scalar projections by the direction vector to get the projected vectors.
    proj_vectors = proj_scalar.unsqueeze(-1) * v.unsqueeze(1)  # Shape: (B*T, N, 2)

    # Add the mean back to obtain the final projected points.
    projected_points = mean + proj_vectors  # Shape: (B*T, N, 2)

    # Reshape back to the original shape: [B, T, N, D]
    projected_points = projected_points.reshape(B, T, N, D)
    # print("Projected points:", projected_points[:,:,:projected_points.shape[2]/2,:])
    return projected_points

class CoTrackerThreeOffline(CoTrackerThreeBase):
    def __init__(self, **args):
        super(CoTrackerThreeOffline, self).__init__(**args)
        
    def _build_mask(self, video, queries, num_attend=6):
        '''
        video: tensor with shape B, T, C, H, W
        queries: tensor with shape B, N, 3
        '''
        # Build mask into shape of B*T, num_heads, N_virtual, N_point 
        B, T, C, H, W = video.shape
        _, N, _ = queries.shape
        point_labels_set = set(t.item() for t in self.point_labels)   # Get unique point labels (0 = points, 1-n = lines)
        device = queries.device
        
        # mask = torch.tensor([[]], dtype=torch.bool).to(device)
        mask_rows = []
        print("point_labels_set", point_labels_set)
        for label in point_labels_set:
            # if label != 0:      # Exclude point label 0
            filtered_labels = self.point_labels == label
            # filtered_labels = filtered_labels*2-1       # Range between -1 and 1
            
            # Add padding for the grid support query points if there are any
            padding = torch.zeros(max(N - filtered_labels.shape[0], 0), dtype=torch.bool).to(device)
            padded = torch.cat([filtered_labels, padding], dim=0)      # filtered_labels shape: (N,)
            # mask = torch.cat([mask, filtered_labels], dim=0)
            for _ in range(num_attend):
                mask_rows.append(padded)
                
                
        # mask = torch.unsqueeze(mask, 0)
        mask = torch.stack(mask_rows, dim=0)
        padding = torch.zeros((64-len(point_labels_set)*num_attend, mask.shape[1]), dtype=torch.bool).to(device)        # padding shape = (64-queries, queries)
        mask = torch.cat([mask, padding], dim=0)
        
        virtual2point_mask = mask.repeat(B*T, self.num_heads, 1, 1)
        point2virtual_mask = torch.transpose(virtual2point_mask, 2, 3)
        return virtual2point_mask, point2virtual_mask

    def forward(
        self,
        video,
        queries,
        iters=4,
        is_train=False,
        add_space_attn=True,
        fmaps_chunk_size=200,
        return_weights=False,
        build_mask=False
    ):
        """Predict tracks

        Args:
            video (FloatTensor[B, T, 3]): input videos.
            queries (FloatTensor[B, N, 3]): point queries.
            iters (int, optional): number of updates. Defaults to 4.
            is_train (bool, optional): enables training mode. Defaults to False.
        Returns:
            - coords_predicted (FloatTensor[B, T, N, 2]):
            - vis_predicted (FloatTensor[B, T, N]):
            - train_data: `None` if `is_train` is false, otherwise:
                - all_vis_predictions (List[FloatTensor[B, S, N, 1]]):
                - all_coords_predictions (List[FloatTensor[B, S, N, 2]]):
                - mask (BoolTensor[B, T, N]):
        """
        print(f"CoTrackerThreeOffline forward, build_mask: {build_mask}" )
        attn_weights=None
        virtual2point_mask, point2virtual_mask = None, None
        B, T, C, H, W = video.shape
        device = queries.device
        assert H % self.stride == 0 and W % self.stride == 0
        B, N, __ = queries.shape
        # B = batch size
        # S_trimmed = actual number of frames in the window
        # N = number of tracks
        # C = color channels (3 for RGB)
        # E = positional embedding size
        # LRR = local receptive field radius
        # D = dimension of the transformer input tokens

        # video = B T C H W
        # queries = B N 3
        # coords_init = B T N 2
        # vis_init = B T N 1
        
        if build_mask:
        
<<<<<<< HEAD
            squish_queries = queries.reshape(B*N, 3)  # [B*N, 3]
            print("squish_queries in Cotracker offline:", squish_queries.shape)
            squish_queries, self.point_labels = self.sam.build_labels(video, squish_queries)
        
            queries = squish_queries.reshape(B, N, 3).to(device)  # [B, N, 3]
            self.point_labels = self.point_labels.to(device)  # [B, N]

=======
        squish_queries, self.point_labels = self.sam.build_labels(squish_queries)
    
        queries = squish_queries.reshape(B, N, 3).to(device)  # [B, N, 3]
        self.point_labels = self.point_labels.to(device)  # [B, N]
>>>>>>> 455e611a
        assert T >= 1  # A tracker needs at least two frames to track something

        video = 2 * (video / 255.0) - 1.0
        dtype = video.dtype
        queried_frames = queries[:, :, 0].long()

        queried_coords = queries[..., 1:3]
        queried_coords = queried_coords / self.stride

        # We store our predictions here
        all_coords_predictions, all_vis_predictions, all_confidence_predictions = (
            [],
            [],
            [],
        )
        C_ = C
        H4, W4 = H // self.stride, W // self.stride
        # Compute convolutional features for the video or for the current chunk in case of online mode
        if T > fmaps_chunk_size:
            fmaps = []
            for t in range(0, T, fmaps_chunk_size):
                video_chunk = video[:, t : t + fmaps_chunk_size]
                fmaps_chunk = self.fnet(video_chunk.reshape(-1, C_, H, W))                      # Paper Label: Feature Network to extract features from video (Feature CNN)
                T_chunk = video_chunk.shape[1]
                C_chunk, H_chunk, W_chunk = fmaps_chunk.shape[1:]
                fmaps.append(fmaps_chunk.reshape(B, T_chunk, C_chunk, H_chunk, W_chunk))
            fmaps = torch.cat(fmaps, dim=1).reshape(-1, C_chunk, H_chunk, W_chunk)
        else:
            fmaps = self.fnet(video.reshape(-1, C_, H, W))
        fmaps = fmaps.permute(0, 2, 3, 1)
        fmaps = fmaps / torch.sqrt(
            torch.maximum(
                torch.sum(torch.square(fmaps), axis=-1, keepdims=True),
                torch.tensor(1e-12, device=fmaps.device),
            )
        )
        fmaps = fmaps.permute(0, 3, 1, 2).reshape(
            B, -1, self.latent_dim, H // self.stride, W // self.stride
        )
        fmaps = fmaps.to(dtype)

        # We compute track features
        fmaps_pyramid = []
        track_feat_pyramid = []
        track_feat_support_pyramid = []
        fmaps_pyramid.append(fmaps)
        for i in range(self.corr_levels - 1):
            fmaps_ = fmaps.reshape(
                B * T, self.latent_dim, fmaps.shape[-2], fmaps.shape[-1]
            )
            fmaps_ = F.avg_pool2d(fmaps_, 2, stride=2)
            fmaps = fmaps_.reshape(
                B, T, self.latent_dim, fmaps_.shape[-2], fmaps_.shape[-1]
            )
            fmaps_pyramid.append(fmaps)

        for i in range(self.corr_levels):
            track_feat, track_feat_support = self.get_track_feat(
                fmaps_pyramid[i],
                queried_frames,
                queried_coords / 2**i,
                support_radius=self.corr_radius,
            )
            track_feat_pyramid.append(track_feat.repeat(1, T, 1, 1))
            track_feat_support_pyramid.append(track_feat_support.unsqueeze(1))

        D_coords = 2

        coord_preds, vis_preds, confidence_preds = [], [], []


        # Paper Label: Initialize coordinates (P), visibility (V), and confidence (C)
        vis = torch.zeros((B, T, N), device=device).float()
        confidence = torch.zeros((B, T, N), device=device).float()
        coords = queried_coords.reshape(B, 1, N, 2).expand(B, T, N, 2).float()

        r = 2 * self.corr_radius + 1


        for it in range(iters):                     # Paper Label: Repeat m iterations
            coords = coords.detach()  # B T N 2
            coords_init = coords.view(B * T, N, 2)
            corr_embs = []                          # Paper Label: Correlation Embedding (Corr(a,b))
            corr_feats = []
            for i in range(self.corr_levels):
                corr_feat = self.get_correlation_feat(
                    fmaps_pyramid[i], coords_init / 2**i
                )
                track_feat_support = (
                    track_feat_support_pyramid[i]
                    .view(B, 1, r, r, N, self.latent_dim)
                    .squeeze(1)
                    .permute(0, 3, 1, 2, 4)
                )
                corr_volume = torch.einsum(
                    "btnhwc,bnijc->btnhwij", corr_feat, track_feat_support
                )
                corr_emb = self.corr_mlp(corr_volume.reshape(B * T * N, r * r * r * r))
                corr_embs.append(corr_emb)
            corr_embs = torch.cat(corr_embs, dim=-1)
            corr_embs = corr_embs.view(B, T, N, corr_embs.shape[-1])

            transformer_input = [vis[..., None], confidence[..., None], corr_embs]      # Paper Label: Transformer input has Correlation Embedding (Corr(a,b)), Confidence (C(i)), and Visibility (V(i))

            rel_coords_forward = coords[:, :-1] - coords[:, 1:]
            rel_coords_backward = coords[:, 1:] - coords[:, :-1]

            rel_coords_forward = torch.nn.functional.pad(
                rel_coords_forward, (0, 0, 0, 0, 0, 1)
            )
            rel_coords_backward = torch.nn.functional.pad(
                rel_coords_backward, (0, 0, 0, 0, 1, 0)
            )
            scale = (
                torch.tensor(
                    [self.model_resolution[1], self.model_resolution[0]],
                    device=coords.device,
                )
                / self.stride
            )
            rel_coords_forward = rel_coords_forward / scale
            rel_coords_backward = rel_coords_backward / scale

            rel_pos_emb_input = posenc(
                torch.cat([rel_coords_forward, rel_coords_backward], dim=-1),
                min_deg=0,
                max_deg=10,
            )  # batch, num_points, num_frames, 84
            transformer_input.append(rel_pos_emb_input)                             # Paper Label: Relative Position Embedding P(i)

            x = (
                torch.cat(transformer_input, dim=-1)
                .permute(0, 2, 1, 3)
                .reshape(B * N, T, -1)
            )

            x = x + self.interpolate_time_embed(x, T)
            x = x.view(B, N, T, -1)  # (B N) T D -> B N T D
            if build_mask:
                virtual2point_mask, point2virtual_mask = self._build_mask(video, queries)
            
            if return_weights:
                delta, attn_weights = self.updateformer(
                    x,
                    virtual2point_mask=virtual2point_mask,
                    point2virtual_mask=point2virtual_mask,
                    add_space_attn=add_space_attn,
                    return_weights=return_weights
                )
            else: 
                delta = self.updateformer(              # Paper Label: Transformer update
                    x,
                    add_space_attn=add_space_attn,
                )

            delta_coords = delta[..., :D_coords].permute(0, 2, 1, 3)
            delta_vis = delta[..., D_coords].permute(0, 2, 1)
            delta_confidence = delta[..., D_coords + 1].permute(0, 2, 1)

            vis = vis + delta_vis
            confidence = confidence + delta_confidence

            coords = coords + delta_coords
            if it >= iters-2:
                if self.projection != 'non-svd':
                    if self.point_labels is not None:
                        point_labels_set = set(self.point_labels)   # Get unique point labels (0 = points, 1-n = lines)
                        for label in point_labels_set:
                            if label != 0:      # Exclude point label 0
                                filtered_labels = self.point_labels == label
                                padding = torch.zeros(max(N - filtered_labels.shape[0], 0), dtype=torch.bool).to(device)
                                filtered_labels = torch.cat([filtered_labels, padding], dim=0)
                                filtered_confidence = confidence[:, :, filtered_labels]
                                coords[:,:,filtered_labels] = project_points(coords[:,:,filtered_labels, :], filtered_confidence, projection=self.projection)
            coords_append = coords.clone()
            coords_append[..., :2] = coords_append[..., :2] * float(self.stride)
            coord_preds.append(coords_append)
            vis_preds.append(torch.sigmoid(vis))
            confidence_preds.append(torch.sigmoid(confidence))

        if is_train:
            all_coords_predictions.append([coord[..., :2] for coord in coord_preds])
            all_vis_predictions.append(vis_preds)
            all_confidence_predictions.append(confidence_preds)

        if is_train:
            train_data = (
                all_coords_predictions,
                all_vis_predictions,
                all_confidence_predictions,
                torch.ones_like(vis_preds[-1], device=vis_preds[-1].device),
            )
        else:
            train_data = None
        return coord_preds[-1][..., :2], vis_preds[-1], confidence_preds[-1], train_data, attn_weights<|MERGE_RESOLUTION|>--- conflicted
+++ resolved
@@ -170,7 +170,6 @@
         
         if build_mask:
         
-<<<<<<< HEAD
             squish_queries = queries.reshape(B*N, 3)  # [B*N, 3]
             print("squish_queries in Cotracker offline:", squish_queries.shape)
             squish_queries, self.point_labels = self.sam.build_labels(video, squish_queries)
@@ -178,12 +177,6 @@
             queries = squish_queries.reshape(B, N, 3).to(device)  # [B, N, 3]
             self.point_labels = self.point_labels.to(device)  # [B, N]
 
-=======
-        squish_queries, self.point_labels = self.sam.build_labels(squish_queries)
-    
-        queries = squish_queries.reshape(B, N, 3).to(device)  # [B, N, 3]
-        self.point_labels = self.point_labels.to(device)  # [B, N]
->>>>>>> 455e611a
         assert T >= 1  # A tracker needs at least two frames to track something
 
         video = 2 * (video / 255.0) - 1.0
