# Copyright (c) Meta Platforms, Inc. and affiliates.
# All rights reserved.

# This source code is licensed under the license found in the
# LICENSE file in the root directory of this source tree.

import torch
import torch.nn.functional as F

from cotracker.models.core.model_utils import smart_cat, get_points_on_a_grid
from cotracker.models.build_cotracker import build_cotracker


class CoTrackerPredictor(torch.nn.Module):
    def __init__(
        self,
        checkpoint="./checkpoints/scaled_offline.pth",
        offline=True,
        v2=False,
        window_len=60,
<<<<<<< HEAD
        point_labels=None,
        projection='non-svd',
        sam=None
=======
>>>>>>> 82e02e80
    ):
        super().__init__()
        self.v2 = v2
        self.support_grid_size = 6
        model = build_cotracker(
            checkpoint,
            v2=v2,
            offline=offline,
            window_len=window_len,
<<<<<<< HEAD
            point_labels=point_labels,
            projection=projection,
            sam=sam
=======
>>>>>>> 82e02e80
        )
        self.interp_shape = model.model_resolution
        self.model = model
        self.model.eval()
        self.sam = sam

    @torch.no_grad()
    def forward(
        self,
        video,  # (B, T, 3, H, W)
        # input prompt types:
        # - None. Dense tracks are computed in this case. You can adjust *query_frame* to compute tracks starting from a specific frame.
        # *backward_tracking=True* will compute tracks in both directions.
        # - queries. Queried points of shape (B, N, 3) in format (t, x, y) for frame index and pixel coordinates.
        # - grid_size. Grid of N*N points from the first frame. if segm_mask is provided, then computed only for the mask.
        # You can adjust *query_frame* and *backward_tracking* for the regular grid in the same way as for dense tracks.
        queries: torch.Tensor = None,
        segm_mask: torch.Tensor = None,  # Segmentation mask of shape (B, 1, H, W)
        grid_size: int = 0,
        grid_query_frame: int = 0,  # only for dense and regular grid tracks
        backward_tracking: bool = False,
        add_support_grid: bool = True,
        query_support: bool = False,
        mask_support: bool = False,
        return_weights=False,
        build_mask=False
    ):
        attn_weights = None
        if queries is None and grid_size == 0:
            tracks, visibilities = self._compute_dense_tracks(
                video,
                grid_query_frame=grid_query_frame,
                backward_tracking=backward_tracking,
            )
        else:
            tracks, visibilities, attn_weights = self._compute_sparse_tracks(
                video,
                queries,
                segm_mask,
                grid_size,
                add_support_grid=add_support_grid,
                query_support=query_support,
                mask_support=mask_support,
                grid_query_frame=grid_query_frame,
                backward_tracking=backward_tracking,
                return_weights=return_weights,
                build_mask=build_mask
            )

        return tracks, visibilities, attn_weights

    def _compute_dense_tracks(
        self, video, grid_query_frame, grid_size=80, backward_tracking=False
    ):
        *_, H, W = video.shape
        grid_step = W // grid_size
        grid_width = W // grid_step
        grid_height = H // grid_step
        tracks = visibilities = None
        grid_pts = torch.zeros((video.shape[0], grid_width * grid_height, 3)).to(video.device)
        grid_pts[:, :, 0] = grid_query_frame
        for offset in range(grid_step * grid_step):
            print(f"step {offset} / {grid_step * grid_step}")
            ox = offset % grid_step
            oy = offset // grid_step
            grid_pts[:, :, 1] = (
                torch.arange(grid_width).repeat(grid_height) * grid_step + ox
            )
            grid_pts[:, :, 2] = (
                torch.arange(grid_height).repeat_interleave(grid_width) * grid_step + oy
            )
            tracks_step, visibilities_step = self._compute_sparse_tracks(
                video=video,
                queries=grid_pts,
                backward_tracking=backward_tracking,
            )
            tracks = smart_cat(tracks, tracks_step, dim=2)
            visibilities = smart_cat(visibilities, visibilities_step, dim=2)

        return tracks, visibilities

    def _compute_sparse_tracks(
        self,
        video,
        queries,
        segm_mask=None,
        grid_size=0,
        add_support_grid=False,
        query_support=False,
        mask_support=False,
        grid_query_frame=0,
        backward_tracking=False,
        return_weights=False,
        build_mask=False
    ):
        added_support = 0
        
        B, T, C, H, W = video.shape

        video = video.reshape(B * T, C, H, W)
        video = F.interpolate(
            video, tuple(self.interp_shape), mode="bilinear", align_corners=True
        )
        video = video.reshape(B, T, 3, self.interp_shape[0], self.interp_shape[1])
        if queries is not None:
            B, N, D = queries.shape
            if query_support:
                queries = self.sam.get_points_around_queries(queries, extent=self.interp_shape, grid_size=self.support_grid_size)
                added_support += queries.shape[1] - N
            B, N, D = queries.shape
            assert D == 3
            queries = queries.clone()
            queries[:, :, 1:] *= queries.new_tensor(
                [
                    (self.interp_shape[1] - 1) / (W - 1),
                    (self.interp_shape[0] - 1) / (H - 1),
                ]
            )
            
        elif grid_size > 0:
<<<<<<< HEAD
            _,N,_ = queries.shape
=======
>>>>>>> 82e02e80
            grid_pts = get_points_on_a_grid(
                grid_size, self.interp_shape, device=video.device
            )
            if segm_mask is not None:
                segm_mask = F.interpolate(
                    segm_mask, tuple(self.interp_shape), mode="nearest"
                )
                point_mask = segm_mask[0, 0][
                    (grid_pts[0, :, 1]).round().long().cpu(),
                    (grid_pts[0, :, 0]).round().long().cpu(),
                ].bool()
                grid_pts = grid_pts[:, point_mask]

            queries = torch.cat(
                [torch.ones_like(grid_pts[:, :, :1]) * grid_query_frame, grid_pts],
                dim=2,
            ).repeat(B, 1, 1)
            added_support += queries.shape[1] - N
            
        if add_support_grid:
            _,N,_ = queries.shape
            print("CoTrackerPredictor queries before support", queries, "added_support:", added_support)
            grid_pts = get_points_on_a_grid(
                self.support_grid_size, self.interp_shape, device=video.device
            )
            grid_pts = torch.cat(
                [torch.zeros_like(grid_pts[:, :, :1]), grid_pts], dim=2
            )
            grid_pts = grid_pts.repeat(B, 1, 1)
            queries = torch.cat([queries, grid_pts], dim=1)
<<<<<<< HEAD
            added_support += queries.shape[1] - N
            print("CoTrackerPredictor queries with support", queries, "added_support:", added_support)
       
        # print("CoTrackerPredictor queries with support", queries)
        if return_weights:
            tracks, visibilities, _, _, attn_weights = self.model.forward(
                video=video, queries=queries, iters=6, return_weights=return_weights, build_mask=build_mask)
            print("tracks trace", tracks)
            if backward_tracking:
                tracks, visibilities, attn_weights = self._compute_backward_tracks(
                    video, queries, tracks, visibilities, attn_weights, return_weights=return_weights, build_mask=build_mask
                )
                if add_support_grid:
                    queries[:, -self.support_grid_size**2 :, 0] = T - 1
        else:
            tracks, visibilities, *_ = self.model.forward(
                video=video, queries=queries, iters=6, build_mask=build_mask
=======

        tracks, visibilities, *_ = self.model.forward(
            video=video, queries=queries, iters=6
        )

        if backward_tracking:
            tracks, visibilities = self._compute_backward_tracks(
                video, queries, tracks, visibilities
>>>>>>> 82e02e80
            )
            print("tracks2 trace", tracks)
            if backward_tracking:
                tracks, visibilities, _ = self._compute_backward_tracks(
                    video, queries, tracks, visibilities, attn_weights, build_mask=build_mask
                )
                if add_support_grid:
                    queries[:, -self.support_grid_size**2 :, 0] = T - 1
        if added_support > 0:
            print("Added support points:", added_support)
            print("tracks shape:", tracks.shape)
            if queries is not None:
                # _,N,_ = queries.shape
                # print("N: %s", N)
                # grid_size = self.support_grid_size
                # if grid_size % 2 == 0:
                #     grid_size += 1
                # N = N//grid_size**2
                # print("N: %s", N)
                # print("grid_size: %s", grid_size)
                print("tracks before remove support:", tracks)
                tracks = tracks[:, :, : -added_support]
                visibilities = visibilities[:, :, : -added_support]
                print("tracks after remove support:", tracks)
                # attn_weights = attn_weights[:, :, :, :, :, : -added_support]
            else:
                tracks = tracks[:, :, : -(self.support_grid_size**2)]
                visibilities = visibilities[:, :, : -self.support_grid_size**2]
                attn_weights = attn_weights[:, :, :, :, :, : -self.support_grid_size**2]
        thr = 0.9
        visibilities = visibilities > thr

        # correct query-point predictions
        # see https://github.com/facebookresearch/co-tracker/issues/28

        # TODO: batchify
        for i in range(len(queries)):
            queries_t = queries[i, : tracks.size(2), 0].to(torch.int64)
            arange = torch.arange(0, len(queries_t))

            # overwrite the predictions with the query points
            tracks[i, queries_t, arange] = queries[i, : tracks.size(2), 1:]

            # correct visibilities, the query points should be visible
            visibilities[i, queries_t, arange] = True

        tracks *= tracks.new_tensor(
            [(W - 1) / (self.interp_shape[1] - 1), (H - 1) / (self.interp_shape[0] - 1)]
        )
        return tracks, visibilities, attn_weights

    def _compute_backward_tracks(self, video, queries, tracks, visibilities, attn_weights, return_weights=False, build_mask=False):
        inv_video = video.flip(1).clone()
        inv_queries = queries.clone()
        inv_queries[:, :, 0] = inv_video.shape[1] - inv_queries[:, :, 0] - 1

<<<<<<< HEAD
        if return_weights:
            inv_tracks, inv_visibilities, _, _, inv_attn_weights = self.model(
                video=inv_video, queries=inv_queries, iters=6, return_weights=return_weights, build_mask=build_mask
            )
            inv_attn_weights = inv_attn_weights.flip(3)
            attn_weights = torch.cat([inv_attn_weights, attn_weights], dim=3)
        else: 
            inv_tracks, inv_visibilities, *_ = self.model(
                video=inv_video, queries=inv_queries, iters=6, build_mask=build_mask
            )
=======
        inv_tracks, inv_visibilities, *_ = self.model(
            video=inv_video, queries=inv_queries, iters=6
        )
>>>>>>> 82e02e80

        inv_tracks = inv_tracks.flip(1)
        inv_visibilities = inv_visibilities.flip(1)
        arange = torch.arange(video.shape[1], device=queries.device)[None, :, None]

        mask = (arange < queries[:, None, :, 0]).unsqueeze(-1).repeat(1, 1, 1, 2)

        tracks[mask] = inv_tracks[mask]
        visibilities[mask[:, :, :, 0]] = inv_visibilities[mask[:, :, :, 0]]
        if return_weights:
            return tracks, visibilities, attn_weights
        return tracks, visibilities, None


class CoTrackerOnlinePredictor(torch.nn.Module):
    def __init__(
        self,
        checkpoint="./checkpoints/scaled_online.pth",
        offline=False,
        v2=False,
<<<<<<< HEAD
        window_len=16
=======
        window_len=16,
>>>>>>> 82e02e80
    ):
        super().__init__()
        self.v2 = v2
        self.support_grid_size = 6
        model = build_cotracker(checkpoint, v2=v2, offline=False, window_len=window_len)
        self.interp_shape = model.model_resolution
        self.step = model.window_len // 2
        self.model = model
        self.model.eval()

    @torch.no_grad()
    def forward(
        self,
        video_chunk,
        is_first_step: bool = False,
        queries: torch.Tensor = None,
        grid_size: int = 5,
        grid_query_frame: int = 0,
        add_support_grid=True,
    ):
        B, T, C, H, W = video_chunk.shape
        # Initialize online video processing and save queried points
        # This needs to be done before processing *each new video*
        if is_first_step:
            self.model.init_video_online_processing()
            if queries is not None:
                B, N, D = queries.shape
                self.N = N
                assert D == 3
                queries = queries.clone()
                queries[:, :, 1:] *= queries.new_tensor(
                    [
                        (self.interp_shape[1] - 1) / (W - 1),
                        (self.interp_shape[0] - 1) / (H - 1),
                    ]
                )
                if add_support_grid:
                    grid_pts = get_points_on_a_grid(
                        self.support_grid_size, self.interp_shape, device=video_chunk.device
                    )
                    grid_pts = torch.cat(
                        [torch.zeros_like(grid_pts[:, :, :1]), grid_pts], dim=2
                    )
                    queries = torch.cat([queries, grid_pts], dim=1)
            elif grid_size > 0:
                grid_pts = get_points_on_a_grid(
                    grid_size, self.interp_shape, device=video_chunk.device
                )
                self.N = grid_size**2
                queries = torch.cat(
                    [torch.ones_like(grid_pts[:, :, :1]) * grid_query_frame, grid_pts],
                    dim=2,
                )
            
            self.queries = queries
            return (None, None)

        video_chunk = video_chunk.reshape(B * T, C, H, W)
        video_chunk = F.interpolate(
            video_chunk, tuple(self.interp_shape), mode="bilinear", align_corners=True
        )
        video_chunk = video_chunk.reshape(
            B, T, 3, self.interp_shape[0], self.interp_shape[1]
        )
        if self.v2:
            tracks, visibilities, __ = self.model(
                video=video_chunk, queries=self.queries, iters=6, is_online=True
            )
        else:
            tracks, visibilities, confidence, __ = self.model(
                video=video_chunk, queries=self.queries, iters=6, is_online=True
            )
        if add_support_grid:
            tracks = tracks[:,:,:self.N]
            visibilities = visibilities[:,:,:self.N]
            if not self.v2:
                confidence = confidence[:,:,:self.N]
            
        if not self.v2:
            visibilities = visibilities * confidence
        thr = 0.6
        return (
            tracks
            * tracks.new_tensor(
                [
                    (W - 1) / (self.interp_shape[1] - 1),
                    (H - 1) / (self.interp_shape[0] - 1),
                ]
            ),
            visibilities > thr,
        )<|MERGE_RESOLUTION|>--- conflicted
+++ resolved
@@ -18,12 +18,9 @@
         offline=True,
         v2=False,
         window_len=60,
-<<<<<<< HEAD
         point_labels=None,
         projection='non-svd',
         sam=None
-=======
->>>>>>> 82e02e80
     ):
         super().__init__()
         self.v2 = v2
@@ -33,12 +30,9 @@
             v2=v2,
             offline=offline,
             window_len=window_len,
-<<<<<<< HEAD
             point_labels=point_labels,
             projection=projection,
             sam=sam
-=======
->>>>>>> 82e02e80
         )
         self.interp_shape = model.model_resolution
         self.model = model
@@ -159,10 +153,7 @@
             )
             
         elif grid_size > 0:
-<<<<<<< HEAD
             _,N,_ = queries.shape
-=======
->>>>>>> 82e02e80
             grid_pts = get_points_on_a_grid(
                 grid_size, self.interp_shape, device=video.device
             )
@@ -193,7 +184,6 @@
             )
             grid_pts = grid_pts.repeat(B, 1, 1)
             queries = torch.cat([queries, grid_pts], dim=1)
-<<<<<<< HEAD
             added_support += queries.shape[1] - N
             print("CoTrackerPredictor queries with support", queries, "added_support:", added_support)
        
@@ -211,16 +201,6 @@
         else:
             tracks, visibilities, *_ = self.model.forward(
                 video=video, queries=queries, iters=6, build_mask=build_mask
-=======
-
-        tracks, visibilities, *_ = self.model.forward(
-            video=video, queries=queries, iters=6
-        )
-
-        if backward_tracking:
-            tracks, visibilities = self._compute_backward_tracks(
-                video, queries, tracks, visibilities
->>>>>>> 82e02e80
             )
             print("tracks2 trace", tracks)
             if backward_tracking:
@@ -277,7 +257,6 @@
         inv_queries = queries.clone()
         inv_queries[:, :, 0] = inv_video.shape[1] - inv_queries[:, :, 0] - 1
 
-<<<<<<< HEAD
         if return_weights:
             inv_tracks, inv_visibilities, _, _, inv_attn_weights = self.model(
                 video=inv_video, queries=inv_queries, iters=6, return_weights=return_weights, build_mask=build_mask
@@ -288,11 +267,6 @@
             inv_tracks, inv_visibilities, *_ = self.model(
                 video=inv_video, queries=inv_queries, iters=6, build_mask=build_mask
             )
-=======
-        inv_tracks, inv_visibilities, *_ = self.model(
-            video=inv_video, queries=inv_queries, iters=6
-        )
->>>>>>> 82e02e80
 
         inv_tracks = inv_tracks.flip(1)
         inv_visibilities = inv_visibilities.flip(1)
@@ -313,11 +287,7 @@
         checkpoint="./checkpoints/scaled_online.pth",
         offline=False,
         v2=False,
-<<<<<<< HEAD
-        window_len=16
-=======
         window_len=16,
->>>>>>> 82e02e80
     ):
         super().__init__()
         self.v2 = v2
